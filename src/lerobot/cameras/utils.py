#!/usr/bin/env python

# Copyright 2024 The HuggingFace Inc. team. All rights reserved.
#
# Licensed under the Apache License, Version 2.0 (the "License");
# you may not use this file except in compliance with the License.
# You may obtain a copy of the License at
#
#     http://www.apache.org/licenses/LICENSE-2.0
#
# Unless required by applicable law or agreed to in writing, software
# distributed under the License is distributed on an "AS IS" BASIS,
# WITHOUT WARRANTIES OR CONDITIONS OF ANY KIND, either express or implied.
# See the License for the specific language governing permissions and
# limitations under the License.

import platform
from pathlib import Path
from typing import TypeAlias

from .camera import Camera
from .configs import CameraConfig, Cv2Rotation

IndexOrPath: TypeAlias = int | Path


def make_cameras_from_configs(camera_configs: dict[str, CameraConfig]) -> dict[str, Camera]:
    cameras = {}

    for key, cfg in camera_configs.items():
        if cfg.type == "opencv":
            from .opencv import OpenCVCamera

            cameras[key] = OpenCVCamera(cfg)

        elif cfg.type == "intelrealsense":
            from .realsense.camera_realsense import RealSenseCamera

            cameras[key] = RealSenseCamera(cfg)
<<<<<<< HEAD
        elif cfg.type == "yarp":
            from .yarp import YarpCamera

            cameras[key] = YarpCamera(cfg)
=======

        elif cfg.type == "reachy2_camera":
            from .reachy2_camera.reachy2_camera import Reachy2Camera

            cameras[key] = Reachy2Camera(cfg)

>>>>>>> d602e816
        else:
            raise ValueError(f"The camera type '{cfg.type}' is not valid.")

    return cameras


def get_cv2_rotation(rotation: Cv2Rotation) -> int | None:
    import cv2

    if rotation == Cv2Rotation.ROTATE_90:
        return cv2.ROTATE_90_CLOCKWISE
    elif rotation == Cv2Rotation.ROTATE_180:
        return cv2.ROTATE_180
    elif rotation == Cv2Rotation.ROTATE_270:
        return cv2.ROTATE_90_COUNTERCLOCKWISE
    else:
        return None


def get_cv2_backend() -> int:
    import cv2

    if platform.system() == "Windows":
        return cv2.CAP_MSMF  # Use MSMF for Windows instead of AVFOUNDATION
    # elif platform.system() == "Darwin":  # macOS
    #     return cv2.CAP_AVFOUNDATION
    else:  # Linux and others
        return cv2.CAP_ANY<|MERGE_RESOLUTION|>--- conflicted
+++ resolved
@@ -37,19 +37,16 @@
             from .realsense.camera_realsense import RealSenseCamera
 
             cameras[key] = RealSenseCamera(cfg)
-<<<<<<< HEAD
         elif cfg.type == "yarp":
             from .yarp import YarpCamera
 
             cameras[key] = YarpCamera(cfg)
-=======
 
         elif cfg.type == "reachy2_camera":
             from .reachy2_camera.reachy2_camera import Reachy2Camera
 
             cameras[key] = Reachy2Camera(cfg)
 
->>>>>>> d602e816
         else:
             raise ValueError(f"The camera type '{cfg.type}' is not valid.")
 

--- conflicted
+++ resolved
@@ -3,18 +3,6 @@
    --robot.type=ergocub \
    --robot.remote_prefix="/ergocubSim" \
    --robot.local_prefix="/lerobot" \
-<<<<<<< HEAD
-   --robot.cameras='{ agentview: {"type": "yarp", "yarp_name": "camera", "width": 640, "height": 480, "fps": 30}}' \
-   --robot.control_boards='[neck,left_arm,right_arm,fingers]' \
-   --teleop.type=metaquest \
-   --dataset.repo_id=ar0s/ergocub-point \
-   --dataset.num_episodes=50 \
-   --dataset.fps=10 \
-   --dataset.reset_time=2 \
-   --dataset.episode_time=10 \
-   --dataset.single_task="Point your finger at the red ball"
-=======
-<<<<<<< Updated upstream
    --robot.cameras='{ external: {"type": "yarp", "yarp_name": "camera", "width": 640, "height": 480, "fps": 30}, egocentric:{"type": "yarp", "yarp_name": "ergocubSim/depthCamera/rgbImage:o", "width": 640, "height": 480, "fps": 30}}' \
    --robot.control_boards='[neck,left_arm,right_arm,fingers]' \
    --teleop.type=metaquest \
@@ -23,17 +11,4 @@
    --dataset.fps=10 \
    --dataset.reset_time=1 \
    --dataset.episode_time=8 \
-   --dataset.single_task="get the ball"
-=======
-   --robot.cameras='{ agentview: {"type": "yarp", "yarp_name": "camera", "width": 640, "height": 480, "fps": 30}}' \
-   --robot.control_boards='[neck,left_arm,right_arm,fingers]' \
-   --teleop.type=metaquest \
-   --dataset.repo_id=ar0s/ergocub-point \
-   --dataset.num_episodes=46 \
-   --dataset.fps=10 \
-   --dataset.reset_time=2 \
-   --dataset.episode_time=10 \
-   --dataset.single_task="Point to target" \
-   --resume=True
->>>>>>> Stashed changes
->>>>>>> 7a77d4d0
+   --dataset.single_task="get the ball"
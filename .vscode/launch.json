--- conflicted
+++ resolved
@@ -38,21 +38,12 @@
       },
       "preLaunchTask": "clear-test",
       "args": [
-<<<<<<< HEAD
-        "batch_size=64",
-        "num_workers=8",
-        "--policy.type=diffusion",
-        "--policy.repo_id=ar0s/dp-redball",
-        "--policy.crop_shape=null",
-        "policy.resize_shape=[180,320]",
-=======
         "--batch_size=64",
         "--num_workers=8",
         "--policy.type=diffusion",
         "--policy.repo_id=ar0s/dp-redball",
         "--policy.crop_shape=null",
         "--policy.resize_shape=[180,320]",
->>>>>>> ffba7e26
         "--dataset.repo_id=HSP-IIT/redball",
         "--policy.device=cuda",
         "--output_dir=checkpoints/redball"

{
  "version": "0.2.0",
  "configurations": [
    {
      "name": "Test",
      "type": "debugpy",
      "request": "launch",
      "program": "${workspaceFolder}/src/lerobot/scripts/lerobot_record.py",
      "console": "integratedTerminal",
      "env": {
        "PYTHONPATH": "${workspaceFolder}/src"
      },
      "preLaunchTask": "clear-test",
      "args": [
        "--robot.type=ergocub",
        "--robot.remote_prefix=/ergocubSim",
        "--robot.local_prefix=/lerobot",
        "--robot.cameras={ external: {\"type\": \"yarp\", \"yarp_name\": \"camera\", \"width\": 640, \"height\": 480, \"fps\": 30}, egocentric:{\"type\": \"yarp\", \"yarp_name\": \"ergocubSim/depthCamera/rgbImage:o\", \"width\": 640, \"height\": 480, \"fps\": 30}}",
        "--robot.control_boards=[head,left_hand,right_hand,fingers]",
        "--dataset.repo_id=ar0s/eval_redball_sim",
        "--dataset.fps=10",
        "--policy.path=ar0s/dp-redball",
        "--policy.crop_shape=null",
        "--policy.resize_shape=[240,320]",
        "--policy.noise_scheduler_type=DDIM",
        "--policy.num_inference_steps=10",
        "--dataset.single_task=get the ball",
        "--dataset.reset_time=0",
        "--dataset.episode_time=10",
      ]
    }
    ,
    {
      "name": "Train (DP)",
      "type": "debugpy",
      "request": "launch",
      "program": "${workspaceFolder}/src/lerobot/scripts/lerobot_train.py",
      "console": "integratedTerminal",
      "env": {
        "PYTHONPATH": "${workspaceFolder}/src"
      },
      "preLaunchTask": "clear-test",
      "args": [
        "--batch_size=8",
        "--num_workers=4",
        "--policy.type=diffusion",
        "--policy.repo_id=ar0s/dp-redball",
        "--policy.crop_shape=null",
        "--policy.resize_shape=[240,320]",
        "--policy.noise_scheduler_type=DDIM",
<<<<<<< HEAD
        "--dataset.repo_id=HSP-IIT/redball",
=======
        "--policy.num_train_timesteps=100",
        "--dataset.repo_id=HSP-IIT/redball_sim",
>>>>>>> 610017e1
        "--policy.device=cuda",
        "--output_dir=checkpoints/redball"
      ]
    }
    ,
    {
      "name": "Record",
      "type": "debugpy",
      "request": "launch",
      "program": "${workspaceFolder}/src/lerobot/scripts/lerobot_record.py",
      "console": "integratedTerminal",
      "env": {
        "PYTHONPATH": "${workspaceFolder}/src"
      },
      "preLaunchTask": "clear-record",
      "args": [
        "--robot.type=ergocub",
        "--robot.remote_prefix=/ergocubSim",
        "--robot.local_prefix=/lerobot",
        "--robot.cameras={ external: {\"type\": \"yarp\", \"yarp_name\": \"camera\", \"width\": 640, \"height\": 480, \"fps\": 30}, egocentric:{\"type\": \"yarp\", \"yarp_name\": \"ergocubSim/depthCamera/rgbImage:o\", \"width\": 640, \"height\": 480, \"fps\": 30}}",
        "--robot.control_boards=[head,left_hand,right_hand,fingers,torso]",
        "--teleop.type=metaquest",
        "--dataset.repo_id=steb6/redball",
        "--dataset.num_episodes=100",
        "--dataset.fps=10",
        "--dataset.reset_time=1",
        "--dataset.episode_time=60",
        "--dataset.single_task=get the ball"
      ]
    }
  ]
}<|MERGE_RESOLUTION|>--- conflicted
+++ resolved
@@ -48,12 +48,8 @@
         "--policy.crop_shape=null",
         "--policy.resize_shape=[240,320]",
         "--policy.noise_scheduler_type=DDIM",
-<<<<<<< HEAD
-        "--dataset.repo_id=HSP-IIT/redball",
-=======
         "--policy.num_train_timesteps=100",
         "--dataset.repo_id=HSP-IIT/redball_sim",
->>>>>>> 610017e1
         "--policy.device=cuda",
         "--output_dir=checkpoints/redball"
       ]

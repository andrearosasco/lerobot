{
  "version": "0.2.0",
  "configurations": [
    {
      "name": "Test",
      "type": "debugpy",
      "request": "launch",
      "program": "${workspaceFolder}/src/lerobot/scripts/lerobot_record.py",
      "console": "integratedTerminal",
      "env": {
        "PYTHONPATH": "${workspaceFolder}/src"
      },
<<<<<<< HEAD
      "preLaunchTask": "clear-hf-cache",
=======
      "preLaunchTask": "clear-test",
>>>>>>> 9127a8ae
      "args": [
        "--robot.type=ergocub",
        "--robot.remote_prefix=/ergocubSim",
        "--robot.local_prefix=/lerobot",
        "--robot.cameras={ external: {\"type\": \"yarp\", \"yarp_name\": \"camera\", \"width\": 640, \"height\": 480, \"fps\": 30}, egocentric:{\"type\": \"yarp\", \"yarp_name\": \"ergocubSim/depthCamera/rgbImage:o\", \"width\": 640, \"height\": 480, \"fps\": 30}}",
        "--robot.control_boards=[head,left_hand,right_hand,fingers]",
        "--dataset.repo_id=ar0s/eval_redball_sim",
        "--dataset.fps=10",
        "--policy.path=ar0s/dp-redball",
        "--policy.crop_shape=null",
        "--policy.resize_shape=[240,320]",
        "--policy.noise_scheduler_type=DDIM",
        "--policy.num_inference_steps=10",
        "--dataset.single_task=get the ball",
        "--dataset.reset_time=0",
        "--dataset.episode_time=10",
      ]
    }
    ,
    {
      "name": "Train (DP)",
      "type": "debugpy",
      "request": "launch",
      "program": "${workspaceFolder}/src/lerobot/scripts/lerobot_train.py",
      "console": "integratedTerminal",
      "env": {
        "PYTHONPATH": "${workspaceFolder}/src"
      },
      "preLaunchTask": "clear-test",
      "args": [
        "--batch_size=64",
        "--num_workers=8",
        "--policy.type=diffusion",
        "--policy.repo_id=ar0s/dp-redball",
        "--policy.crop_shape=null",
        "--policy.resize_shape=[240,320]",
        "--policy.noise_scheduler_type=DDIM",
        "--dataset.repo_id=HSP-IIT/redball",
        "--policy.device=cuda",
        "--output_dir=checkpoints/redball"
      ]
    }
    ,
    {
      "name": "Record",
      "type": "debugpy",
      "request": "launch",
      "program": "${workspaceFolder}/src/lerobot/scripts/lerobot_record.py",
      "console": "integratedTerminal",
      "env": {
        "PYTHONPATH": "${workspaceFolder}/src"
      },
      "preLaunchTask": "clear-record",
      "args": [
        "--robot.type=ergocub",
        "--robot.remote_prefix=/ergocubSim",
        "--robot.local_prefix=/lerobot",
        "--robot.cameras={ external: {\"type\": \"yarp\", \"yarp_name\": \"camera\", \"width\": 640, \"height\": 480, \"fps\": 30}, egocentric:{\"type\": \"yarp\", \"yarp_name\": \"ergocubSim/depthCamera/rgbImage:o\", \"width\": 640, \"height\": 480, \"fps\": 30}}",
        "--robot.control_boards=[head,left_hand,right_hand,fingers,torso]",
        "--teleop.type=metaquest",
        "--dataset.repo_id=steb6/test",
        "--dataset.num_episodes=100",
        "--dataset.fps=10",
        "--dataset.reset_time=1",
        "--dataset.episode_time=60",
        "--dataset.single_task=get the ball"
      ],
      "justMyCode": false
    }
  ]
}<|MERGE_RESOLUTION|>--- conflicted
+++ resolved
@@ -10,11 +10,7 @@
       "env": {
         "PYTHONPATH": "${workspaceFolder}/src"
       },
-<<<<<<< HEAD
-      "preLaunchTask": "clear-hf-cache",
-=======
       "preLaunchTask": "clear-test",
->>>>>>> 9127a8ae
       "args": [
         "--robot.type=ergocub",
         "--robot.remote_prefix=/ergocubSim",

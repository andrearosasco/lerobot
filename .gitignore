# Copyright 2024 The HuggingFace Inc. team. All rights reserved.
#
# Licensed under the Apache License, Version 2.0 (the "License");
# you may not use this file except in compliance with the License.
# You may obtain a copy of the License at
#
#     http://www.apache.org/licenses/LICENSE-2.0
#
# Unless required by applicable law or agreed to in writing, software
# distributed under the License is distributed on an "AS IS" BASIS,
# WITHOUT WARRANTIES OR CONDITIONS OF ANY KIND, either express or implied.
# See the License for the specific language governing permissions and
# limitations under the License.

### Environments & Dependencies ###
.env
.venv
env/
venv/
env.bak/
venv.bak/
.python-version
__pypackages__/
node_modules/

# Lock files
poetry.lock
uv.lock
Pipfile.lock

### Build & Distribution ###
build/
dist/
sdist/
wheels/
downloads/
eggs/
.eggs/
parts/
var/
pip-wheel-metadata/
share/python-wheels/
develop-eggs/
*.egg-info/
.installed.cfg
*.egg
MANIFEST
lib/
lib64/

# PyInstaller
*.manifest
*.spec

### Compiled & Cached Files ###
__pycache__/
*.py[cod]
*$py.class
*.so
*.sage.py
.cache/
.ruff_cache/
.mypy_cache/
.pyre/
.pytype/
cython_debug/

### Testing & Coverage ###
htmlcov/
.tox/
.nox/
.coverage
.coverage.*
.pytest_cache/
.hypothesis/
nosetests.xml
coverage.xml
*.cover
*.py,cover
!tests/artifacts

### Logs & Temporary Files ###
logs/
tmp/
*.log
pip-log.txt
pip-delete-this-directory.txt
celerybeat-schedule
celerybeat.pid

### IDE & Editor Config ###
# VS Code
.vscode/
.devcontainer/

# JetBrains / PyCharm
.idea/

# Spyder
.spyderproject
.spyproject

# Rope
.ropeproject

# Vim
*.swp

# Other
*~

### OS Specific ###
# macOS
.DS_Store

# Windows
Thumbs.db

### Framework & Tool Specific ###

.Python

# Django
local_settings.py
db.sqlite3
db.sqlite3-journal

# Flask
instance/
.webassets-cache

# Scrapy
.scrapy

# Jupyter
.ipynb_checkpoints/
profile_default/
ipython_config.py

# Sphinx
docs/_build/

# MkDocs
/site

# PyBuilder
.pybuilder/
target/

# mypy
.dmypy.json
dmypy.json

### HPC & Slurm ###
nautilus/*.yaml
*.key
sbatch*.sh

### Miscellaneous ###
# W&B
wandb/

# Dev scripts
.dev/

# Data folders
data/
outputs/

# Translations
*.mo
*.pot

# Dev folders
.cache/*
<<<<<<< HEAD

# Ours
steb6
ar0s
checkpoints
=======
*.stl
*.urdf
*.xml
*.part
>>>>>>> 6c28ef89
<|MERGE_RESOLUTION|>--- conflicted
+++ resolved
@@ -173,15 +173,13 @@
 
 # Dev folders
 .cache/*
-<<<<<<< HEAD
+
+*.stl
+*.urdf
+*.xml
+*.part
 
 # Ours
 steb6
 ar0s
-checkpoints
-=======
-*.stl
-*.urdf
-*.xml
-*.part
->>>>>>> 6c28ef89
+checkpoints